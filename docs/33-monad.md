# Unit 33: Monad

## Learning Objectives

After this lecture, students should:

- Understand what are functors and monads
- Understand the laws that a functor and monad must obey and be able to verify them

## Generalizing `Logger<T>`

We have just created a class `Logger<T>` with a `flatMap` method that allows us to operate on the value encapsulated inside, along with some "side information".  `Logger<T>` follows a pattern that we have seen many times before.  We have seen this in `Maybe<T>` and `Lazy<T>`, and `InfiniteList<T>`.  Each of these classes has:

- an `of` method to initialize the value and side information.
- have a `flatMap` method to update the value and side information.

Different classes above have different side information that is initialized, stored, and updated when we use the `of` and `flatMap` operations.

- `Maybe<T>` stores the side information of whether the value is there or not there.
- `Lazy<T>` stores the side information of whether the value has been evaluated or not.
- `InfiniteList<T>` stores the side information that the values in the list may or may not be evaluated.
- `Logger<T>` stores the side information of a log describing the operations done on the value.

These classes that we wrote follow certain patterns that make them well behaved when we create them with `of` and chain them with `flatMap`.  Such classes that are "well behaved" are examples of a programming construct called _monads_.  A monad must follow three laws, to behave well.  Let's examine the laws below.

## Identity Laws

Before we list down the first and second laws formally, let's try to get some intuition over the desired behavior first.

The `of` method in a monad should behave like an identity.  It creates a new monad by initializing our monad with a value and its side information.   For instance, in our `Logger<T>`,
```Java
  public static <T> Logger<T> of(T value) {
  return new Logger<>(value, "");
  }
```
The logger is initialized with empty side information (e.g., empty string as a log message).

Now, let's consider the lambda that we wish to pass into `flatMap`  -- such a lambda takes in a value, compute it, and wrap it in a "new" monad, together with the correponding side information.  For instance,

```Java
Logger<Integer> incrWithLog(int x) {
  return new Logger<>(incr(x), "incr " + x + "; ");
}
```

What should we expect when we take a fresh new monad `Logger.of(4)` and call `flatMap` with a function `incrWithLog`?  Since `Logger.of(4)` is new with no operation performed on it yet, calling 
```Java
Logger.of(4).flatMap(x -> incrWithLog(x)) 
```
should just result in the same value exactly as calling `incrWithLog(4)`.  So, we expect that, after calling the above, we have a `Logger` with a value 5 and a log message of `"incr 4"`.

Our `of` method should not do anything extra to the value and side information -- it should simply wrap the value 4 into the `Logger`.  Our `flatMap` method should not do anything extra to the value and the side information, it should simply apply the given lambda expression to the value.

Now, suppose we take an instance of `Logger`, called `logger`, that has already been operated on one or more times with `flatMap`, and contain some side information.  What should we expect when we call:
```Java
logger.flatMap(x -> Logger.of(x))
```

Since `of` should behave like an identity, it should not change the value or add extra side information.  The `flatMap` above should do nothing and the expression above should be the same as `logger`.

What we have just described above is called the _left identity law_ and the _right identity law_ of monads.  To be more general, let `Monad` be a type that is a monad and `monad` be an instance of it.

The left identity law says:
- `Monad.of(x).flatMap(x -> f(x))` must be the same as `f(x)`

The right identity law says:
- `monad.flatMap(x -> Monad.of(x))` must be the same as `monad`

## Associative Law

Let's now go back to the original `incr` and `abs` functions for a moment.  To compose the functions, we can write `abs(incr(x))`, explicitly one function after another.  Or we can compose them as another function: 
```Java
int absIncr(int x) {
  return abs(incr(x));
}
```

and call it `absIncr(x)`.  The effects should be exactly the same.  It does not matter if we group the functions together into another function before applying it to a value x.

Recall that after we build our `Logger` class, we were able to compose the functions `incr` and `abs` by chaining the `flatMap`:

```Java
Logger.of(4)
      .flatMap(x -> incrWithLog(x))
      .flatMap(x -> absWithLog(x))
```

We should get the resulting value as `abs(incr(4))`, along with the appropriate log messages.

Another way to call `incr` and then `abs` is to write something like this:
```Java
Logger<Integer> absIncrWithLog(int x) {
  return incrWithLog(x).flatMap(y -> absWithLog(y));
}
```

We have composed the methods `incrWithLog` and `absWithLog` and grouped them under another method.  Now, if we call:
```Java
Logger.of(4)
      .flatMap(x -> absIncrWithLog(x))
```

The two expressions must have exactly the same effect on the value and its log message.

This example leads us to the third law of monads: regardless of how we group that calls to `flatMap`, their behaviour must be the same.  This law is called the _associative law_.  More formally, it says:

- `monad.flatMap(x -> f(x)).flatMap(x -> g(x))` must be the same as `monad.flatMap(x -> f(x).flatMap(y -> g(y)))`

## A Counter Example

If our monads follow the laws above, we can safely write methods that receive a monad from others, operate on it, and return it to others.  We can also safely create a monad and pass it to the clients to operate on.  Our clients can then call our methods in any order and operate on the monads that we create, and the effect on its value and side information is as expected.

Let's try to make our `Logger` misbehave a little.  Suppose we change our `Logger<T>` to be as follows:

<<<<<<< HEAD
```Java hl_lines="12 17"
=======
```Java hl_lines="12 21"
>>>>>>> b8011390
// version 0.3 (NOT a monad)
class Logger<T> {
  private final T value;
  private final String log;

  private Logger(T value, String log) {
    this.value = value;
	this.log = log;
  }

  public static <T> Logger<T> of(T value) {
	return new Logger<>(value, "Logging starts: ");
  }

  public static <T> Logger<T> of(T value, String log) {
	  return new Logger<>(value, log);
  }

  public <R> Logger<R> flatMap(Transformer<? super T, ? extends Logger<? extends R>> transformer) {
    Logger<? extends R> logger = transformer.transform(this.value);
	 return new Logger(logger.value, logger.log + "\n" + this.log);
  }

  public String toString() {
    return "value: " + this.value + ", log: " + this.log;
  }
}
```

Our `of` adds a little initialization message.  Our `flatMap` adds a little new line before appending with the given log message.  Now, our `Logger<T>` is not that well behaved anymore.

Suppose we have two methods `foo` and `bar`, both take in an `x` and perform a series of operations on `x`.  Both returns us a `Logger` instance on the final value and its log.

```Java
Logger<Integer> foo(int x) {
  return Logger.of(x)
      .flatMap(...)
    .flatMap(...)
       :
  ;
}
Logger<Integer> bar(int x) {
  return Logger.of(x)
      .flatMap(...)
    .flatMap(...)
       :
  ;
}
```

Now, we want to perform the sequence of operations done in `foo`, followed by the sequence of operations done in `bar`.  So we called:
```Java
foo(4).flatMap(x -> bar(x))
```

We will find that the string `"Logging starts"` appears twice in our logs and there is now an extra blank line in the log file!

## Functors

We will end this unit with a brief discussion on _functors_, another common abstraction in functional-style programming.  A functor is a simpler construction than a monad in that it only ensures lambdas can be applied sequentially to the value, without worrying about side information.

Recall that when we build our `Logger<T>` abstraction, we add a `map` that only updates the value but changes nothing to the side information.  One can think of a functor as an abstraction that supports `map`.  

A functor needs to adhere to two laws:

- preserving identity: `functor.map(x -> x)` is the same as `functor`
- preserving composition: `functor.map(x -> f(x)).map(x -> g(x))` is the same as `functor.map(x -> g(f(x))`. 

Our classes from `cs2030s.fp`, `Lazy<T>`, `Maybe<T>`, and `InfiniteList<T>` are functors as well.

## Monads and Functors in Other Languages

Such abstractions are common in other languages.  In Scala, for instance, the collections (list, set, map, etc.) are monads.  In pure functional languages like Haskell, monads are one of the fundamental building blocks.<|MERGE_RESOLUTION|>--- conflicted
+++ resolved
@@ -112,11 +112,7 @@
 
 Let's try to make our `Logger` misbehave a little.  Suppose we change our `Logger<T>` to be as follows:
 
-<<<<<<< HEAD
 ```Java hl_lines="12 17"
-=======
-```Java hl_lines="12 21"
->>>>>>> b8011390
 // version 0.3 (NOT a monad)
 class Logger<T> {
   private final T value;
@@ -129,10 +125,6 @@
 
   public static <T> Logger<T> of(T value) {
 	return new Logger<>(value, "Logging starts: ");
-  }
-
-  public static <T> Logger<T> of(T value, String log) {
-	  return new Logger<>(value, log);
   }
 
   public <R> Logger<R> flatMap(Transformer<? super T, ? extends Logger<? extends R>> transformer) {
